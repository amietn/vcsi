--- conflicted
+++ resolved
@@ -1,107 +1,101 @@
 from argparse import ArgumentTypeError
-from datetime import datetime
-from unittest.mock import patch, Mock, PropertyMock, MagicMock, mock_open
-
-import pytest
-
+from unittest.mock import patch, Mock, PropertyMock, MagicMock
+
+from nose.tools import assert_equals
+from nose.tools import assert_not_equals
+from nose.tools import assert_raises
+
+from vcsi.vcsi import Grid, mxn_type, Color, hex_color_type, manual_timestamps, timestamp_position_type, \
+    TimestampPosition, comma_separated_string_type, metadata_position_type, cleanup, save_image,\
+    compute_timestamp_position, max_line_length, draw_metadata
 from vcsi import vcsi
-from vcsi.vcsi import Grid, mxn_type, Color, hex_color_type, manual_timestamps, timestamp_position_type, \
-    TimestampPosition, comma_separated_string_type, metadata_position_type, cleanup, save_image, \
-    compute_timestamp_position, max_line_length, draw_metadata, MediaCapture, Frame, prepare_metadata_text_lines, \
-    load_font, interval_type, main, process_file
 
 
 def test_grid_default():
     test_grid = mxn_type('4x4')
 
-    assert test_grid.x == 4
-    assert test_grid.y == 4
+    assert_equals(test_grid.x, 4)
+    assert_equals(test_grid.y, 4)
 
 
 def test_grid_equality():
     g1 = Grid(4, 4)
     g2 = Grid(4, 4)
-    assert g1 == g2
+    assert_equals(g1, g2)
 
 
 def test_grid_inequality():
     g1 = Grid(4, 4)
     g2 = Grid(3, 4)
-    assert g1 != g2
+    assert_not_equals(g1, g2)
 
 
 def test_grid_columns_integer():
-    pytest.raises(ArgumentTypeError, mxn_type, 'ax4')
-
-    pytest.raises(ArgumentTypeError, mxn_type, '4.1x4')
+    assert_raises(ArgumentTypeError, mxn_type, 'ax4')
+
+    assert_raises(ArgumentTypeError, mxn_type, '4.1x4')
 
 
 def test_grid_columns_positive():
-    pytest.raises(ArgumentTypeError, mxn_type, '-1x4')
+    assert_raises(ArgumentTypeError, mxn_type, '-1x4')
 
 
 def test_grid_rows_integer():
-    pytest.raises(ArgumentTypeError, mxn_type, '4xa')
-
-    pytest.raises(ArgumentTypeError, mxn_type, '4x4.1')
+    assert_raises(ArgumentTypeError, mxn_type, '4xa')
+
+    assert_raises(ArgumentTypeError, mxn_type, '4x4.1')
 
 
 def test_grid_rows_positive():
-    pytest.raises(ArgumentTypeError, mxn_type, '4x-1')
+    assert_raises(ArgumentTypeError, mxn_type, '4x-1')
 
 
 def test_grid_format():
-    pytest.raises(ArgumentTypeError, mxn_type, '')
-
-    pytest.raises(ArgumentTypeError, mxn_type, '4xx4')
-
-    pytest.raises(ArgumentTypeError, mxn_type, '4x1x4')
-
-    pytest.raises(ArgumentTypeError, mxn_type, '4')
+    assert_raises(ArgumentTypeError, mxn_type, '')
+
+    assert_raises(ArgumentTypeError, mxn_type, '4xx4')
+
+    assert_raises(ArgumentTypeError, mxn_type, '4x1x4')
+
+    assert_raises(ArgumentTypeError, mxn_type, '4')
 
 
 def test_hex_color_type():
-    assert Color(*(0x10, 0x10, 0x10, 0xff)) == hex_color_type("101010")
-
-    assert Color(*(0x10, 0x10, 0x10, 0x00)) == hex_color_type("10101000")
-
-    assert Color(*(0xff, 0xff, 0xff, 0xff)) == hex_color_type("ffffff")
-
-    assert Color(*(0xff, 0xff, 0xff, 0x00)) == hex_color_type("ffffff00")
-
-    pytest.raises(ArgumentTypeError, hex_color_type, "abcdeff")
-
-    pytest.raises(ArgumentTypeError, hex_color_type, "abcdfg")
+    assert_equals(Color(*(0x10, 0x10, 0x10, 0xff)), hex_color_type("101010"))
+
+    assert_equals(Color(*(0x10, 0x10, 0x10, 0x00)), hex_color_type("10101000"))
+
+    assert_equals(Color(*(0xff, 0xff, 0xff, 0xff)), hex_color_type("ffffff"))
+
+    assert_equals(Color(*(0xff, 0xff, 0xff, 0x00)), hex_color_type("ffffff00"))
+
+    assert_raises(ArgumentTypeError, hex_color_type, "abcdeff")
+
+    assert_raises(ArgumentTypeError, hex_color_type, "abcdfg")
 
 
 def test_manual_timestamps():
-    assert manual_timestamps("1:11:11.111,2:22:22.222") == ["1:11:11.111", "2:22:22.222"]
-
-    pytest.raises(ArgumentTypeError, manual_timestamps, "1:11:a1.111,2:22:b2.222")
-
-    pytest.raises(ArgumentTypeError, manual_timestamps, "1:1:1:1.111,2:2.222")
-
-    assert manual_timestamps("") == []
+    assert_equals(manual_timestamps("1:11:11.111,2:22:22.222"), ["1:11:11.111", "2:22:22.222"])
+
+    assert_raises(ArgumentTypeError, manual_timestamps, "1:11:a1.111,2:22:b2.222")
+
+    assert_raises(ArgumentTypeError, manual_timestamps, "1:1:1:1.111,2:2.222")
+
+    assert_equals(manual_timestamps(""), [])
 
 
 def test_timestamp_position_type():
-    assert timestamp_position_type("north") == TimestampPosition.north
-
-    assert timestamp_position_type("south") != TimestampPosition.north
-
-    pytest.raises(ArgumentTypeError, timestamp_position_type, "whatever")
+    assert_equals(timestamp_position_type("north"), TimestampPosition.north)
+
+    assert_not_equals(timestamp_position_type("south"), TimestampPosition.north)
+
+    assert_raises(ArgumentTypeError, timestamp_position_type, "whatever")
 
 
 @patch("vcsi.vcsi.parsedatetime")
 def test_interval_type(mocked_parsedatatime):
-<<<<<<< HEAD
-    mocked_cal = MagicMock()
-    mocked_cal.parseDT.return_value = (datetime(1, 1, 1, 0, 0, 30), 2)
-    mocked_parsedatatime.Calendar.return_value = mocked_cal
-=======
     mocked_parsedatatime.return_value = 30
     assert mocked_parsedatatime("30 seconds") == 30
->>>>>>> fa7aa8ca
 
     assert_equals(str(interval_type("30 seconds")), "0:00:30")
     mocked_parsedatatime.Calendar.assert_called_once_with()
@@ -109,17 +103,17 @@
 
 
 def test_comma_separated_string_type():
-    assert comma_separated_string_type("a, b, c") == ["a", "b", "c"]
-
-    assert comma_separated_string_type("a b, c") == ["a b", "c"]
+    assert_equals(comma_separated_string_type("a, b, c"), ["a", "b", "c"])
+
+    assert_equals(comma_separated_string_type("a b, c"), ["a b", "c"])
 
 
 def test_metadata_position_type():
-    assert metadata_position_type("top") == "top"
-
-    assert metadata_position_type("TOP") == "top"
-
-    pytest.raises(ArgumentTypeError, metadata_position_type, "whatever")
+    assert_equals(metadata_position_type("top"), "top")
+
+    assert_equals(metadata_position_type("TOP"), "top")
+
+    assert_raises(ArgumentTypeError, metadata_position_type, "whatever")
 
 
 @patch("vcsi.vcsi.os")
@@ -138,7 +132,7 @@
 def test_save_image(mocked_Image):
     args = PropertyMock()
     output_path = "whatever"
-    assert True == save_image(args, mocked_Image, None, output_path)
+    assert_equals(True, save_image(args, mocked_Image, None, output_path))
 
     mocked_Image.convert().save.assert_called_once()
 
@@ -153,17 +147,17 @@
     rectangle_hpadding, rectangle_vpadding = 5, 5
 
     args.timestamp_position = TimestampPosition.west
-    assert (((1010, 500.0), (1030, 520.0)) ==
+    assert_equals(((1010, 500.0), (1030, 520.0)),
                   compute_timestamp_position(args, w, h, text_size, desired_size, rectangle_hpadding,
                                              rectangle_vpadding))
 
     args.timestamp_position = TimestampPosition.north
-    assert (((1000, 510.0), (1020, 530.0)) ==
+    assert_equals(((1000, 510.0), (1020, 530.0)),
                   compute_timestamp_position(args, w, h, text_size, desired_size, rectangle_hpadding,
                                              rectangle_vpadding))
 
     args.timestamp_position = None
-    assert (((990, 490), (1010, 510)) ==
+    assert_equals(((990, 490), (1010, 510)),
                   compute_timestamp_position(args, w, h, text_size, desired_size, rectangle_hpadding,
                                              rectangle_vpadding))
 
@@ -176,19 +170,19 @@
     width = 1000
 
     text = "A long line of text"
-    assert 19 == max_line_length(media_info, metadata_font, header_margin, width, text)
+    assert_equals(19, max_line_length(media_info, metadata_font, header_margin, width, text))
 
     text = "A long line of text with a few more words"
-    assert 41 == max_line_length(media_info, metadata_font, header_margin, width, text)
+    assert_equals(41, max_line_length(media_info, metadata_font, header_margin, width, text))
 
     text = "A really long line of text with a lots more words" * 100
-    assert 4900 == max_line_length(media_info, metadata_font, header_margin, width, text)
+    assert_equals(4900, max_line_length(media_info, metadata_font, header_margin, width, text))
 
     text = None
     filename = PropertyMock()
     type(media_info).filename = filename
     # media_info.filename = filename
-    assert 0 == max_line_length(media_info, metadata_font, header_margin, width, text)
+    assert_equals(0, max_line_length(media_info, metadata_font, header_margin, width, text))
     filename.assert_called_once()
 
 
@@ -200,21 +194,19 @@
     args.metadata_vertical_margin = 0
     header_lines.__iter__ = Mock(return_value=iter(['text1', 'text2']))
 
-    assert 0 == draw_metadata(draw, args,
+    assert_equals(0, draw_metadata(draw, args,
                                    header_lines=header_lines,
                                    header_line_height=0,
-                                   start_height=0)
+                                   start_height=0))
     draw.text.assert_called()
 
 
 def test_grid():
-    assert "2x2" == Grid(2, 2).__str__()
-
-    assert "10x0" == Grid(10, 0).__str__()
-
+    assert_equals("2x2", Grid(2, 2).__str__())
+
+    assert_equals("10x0", Grid(10, 0).__str__())
 
 def test_color():
-<<<<<<< HEAD
     assert_equals("FFFFFFFF", Color(255, 255, 255, 255).__str__())
 
 
@@ -514,7 +506,4 @@
     mock_arg.vcs_width = 1080
     mock_arg.actual_size = None
     process_file(**test_args)
-    mocked_mediainfo.assert_called()
-=======
-    assert "FFFFFFFF" == Color(255, 255, 255, 255).__str__()
->>>>>>> fa7aa8ca
+    mocked_mediainfo.assert_called()